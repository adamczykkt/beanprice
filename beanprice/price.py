--- conflicted
+++ resolved
@@ -201,13 +201,8 @@
 
 
 def find_currencies_declared(
-<<<<<<< HEAD
-        entries: data.Entries,
-        date: datetime.date = None) -> List[Tuple[str, str, List[PriceSource], dict]]:
-=======
     entries: data.Entries, date: datetime.date = None
-) -> List[Tuple[str, str, List[PriceSource]]]:
->>>>>>> 4f3e272d
+) -> List[Tuple[str, str, List[PriceSource], dict]]:
     """Return currencies declared in Commodity directives.
 
     If a 'price' metadata field is provided, include all the quote currencies
@@ -302,14 +297,8 @@
     # tickers for each (base, quote) pair. This is the only place tickers
     # appear.
     declared_triples = find_currencies_declared(entries, date)
-<<<<<<< HEAD
-    currency_map = {(base, quote): psources
-                    for base, quote, psources, _ in declared_triples}
-    metadata_map = {(base, quote): metadata 
-                    for base, quote, _, metadata in declared_triples}
-=======
-    currency_map = {(base, quote): psources for base, quote, psources in declared_triples}
->>>>>>> 4f3e272d
+    currency_map = {(base, quote): psources for base, quote, psources, _ in declared_triples}
+    metadata_map = {(base, quote): metadata for base, quote, _, metadata in declared_triples}
 
     # Compute the initial list of currencies to consider.
     if undeclared_source:
@@ -386,14 +375,8 @@
     # tickers for each (base, quote) pair. This is the only place tickers
     # appear.
     declared_triples = find_currencies_declared(entries, date_last)
-<<<<<<< HEAD
-    currency_map = {(base, quote): psources
-                    for base, quote, psources, _ in declared_triples}
-    metadata_map = {(base, quote): metadata 
-                    for base, quote, _, metadata in declared_triples}
-=======
-    currency_map = {(base, quote): psources for base, quote, psources in declared_triples}
->>>>>>> 4f3e272d
+    currency_map = {(base, quote): psources for base, quote, psources, _ in declared_triples}
+    metadata_map = {(base, quote): metadata for base, quote, _, metadata in declared_triples}
 
     # Compute the initial list of currencies to consider.
     if undeclared_source:
@@ -519,17 +502,11 @@
 
     if _CACHE is None:
         # The cache is disabled; just call and return.
-<<<<<<< HEAD
-        result = (source.get_latest_price(symbol, metadata)
-                  if time is None else
-                  source.get_historical_price(symbol, metadata, time))
-=======
         result = (
-            source.get_latest_price(symbol)
+            source.get_latest_price(symbol, metadata)
             if time is None
-            else source.get_historical_price(symbol, time)
+            else source.get_historical_price(symbol, metadata, time)
         )
->>>>>>> 4f3e272d
 
     else:
         # The cache is enabled and we have to compute the current/latest price.
@@ -556,17 +533,11 @@
         except KeyError:
             logging.info("Fetching: %s (time: %s)", symbol, time)
             try:
-<<<<<<< HEAD
-                result = (source.get_latest_price(symbol, metadata)
-                          if time is None else
-                          source.get_historical_price(symbol, metadata, time))
-=======
                 result = (
-                    source.get_latest_price(symbol)
+                    source.get_latest_price(symbol, metadata)
                     if time is None
-                    else source.get_historical_price(symbol, time)
+                    else source.get_historical_price(symbol, metadata, time)
                 )
->>>>>>> 4f3e272d
             except ValueError as exc:
                 logging.error("Error fetching %s: %s", symbol, exc)
                 result = None
@@ -925,14 +896,9 @@
             else:
                 for currency, psources in psource_map.items():
                     for date in dates:
-<<<<<<< HEAD
-                        jobs.append(DatedPrice(
-                            psources[0].symbol, currency, date, psources, None))
-=======
                         jobs.append(
-                            DatedPrice(psources[0].symbol, currency, date, psources)
+                            DatedPrice(psources[0].symbol, currency, date, psources, None)
                         )
->>>>>>> 4f3e272d
     elif args.update:
         # Use Beancount input filename sources to create
         # prices jobs up to present time.
