"""A source fetching prices and exchangerates from https://www.alphavantage.co.

It requires a free api key which needs to be set in the
environment variable "ALPHAVANTAGE_API_KEY"

Valid tickers for prices are in the form "price:XXX:YYY", such as "price:IBM:USD"
where XXX is the symbol and YYY is the expected quote currency in which the data
is returned. The api currently does not support converting to a specific ccy and
does unfortunately not return in which ccy the result is.

Valid tickers for exchangerates are in the form "fx:XXX:YYY", such as "fx:USD:CHF".

Here is the API documentation:
https://www.alphavantage.co/documentation/

For example:


https://www.alphavantage.co/query?function=GLOBAL_QUOTE&symbol=IBM&apikey=demo

https://www.alphavantage.co/query?function=CURRENCY_EXCHANGE_RATE&from_currency=USD&to_currency=JPY&apikey=demo

"""

from decimal import Decimal

import re
from os import environ
from time import sleep
import requests
from dateutil.tz import tz
from dateutil.parser import parse

from beanprice import source


class AlphavantageApiError(ValueError):
    "An error from the Alphavantage API."


def _parse_ticker(ticker):
    """Parse the base and quote currencies from the ticker.

    Args:
      ticker: A string, the symbol in kind-XXX-YYY format.
    Returns:
      A (kind, symbol, base) tuple.
    """
    match = re.match(r"^(?P<kind>price|fx):(?P<symbol>[^:]+):(?P<base>\w+)$", ticker)
    if not match:
        raise ValueError('Invalid ticker. Use "price:SYMBOL:BASE" or "fx:CCY:BASE" format.')
    return match.groups()


def _do_fetch(params):
    params["apikey"] = environ["ALPHAVANTAGE_API_KEY"]

    resp = requests.get(url="https://www.alphavantage.co/query", params=params)
    data = resp.json()
    # This is for dealing with the rate limit, sleep for 60 seconds and then retry
    if "Note" in data:
        sleep(60)
        resp = requests.get(url="https://www.alphavantage.co/query", params=params)
        data = resp.json()

    if resp.status_code != requests.codes.ok:
        raise AlphavantageApiError(
            "Invalid response ({}): {}".format(resp.status_code, resp.text)
        )

    if "Error Message" in data:
        raise AlphavantageApiError("Invalid response: {}".format(data["Error Message"]))

    return data


class Source(source.Source):
<<<<<<< HEAD

    def get_latest_price(self, ticker, metadata):
=======
    def get_latest_price(self, ticker):
>>>>>>> 4f3e272d
        kind, symbol, base = _parse_ticker(ticker)

        if kind == "price":
            params = {
                "function": "GLOBAL_QUOTE",
                "symbol": symbol,
            }
            data = _do_fetch(params)

            price_data = data["Global Quote"]
            price = Decimal(price_data["05. price"])
            date = parse(price_data["07. latest trading day"]).replace(tzinfo=tz.tzutc())
        else:
            params = {
                "function": "CURRENCY_EXCHANGE_RATE",
                "from_currency": symbol,
                "to_currency": base,
            }
            data = _do_fetch(params)

            price_data = data["Realtime Currency Exchange Rate"]
            price = Decimal(price_data["5. Exchange Rate"])
            date = parse(price_data["6. Last Refreshed"]).replace(
                tzinfo=tz.gettz(price_data["7. Time Zone"])
            )

        return source.SourcePrice(price, date, base)

    def get_historical_price(self, ticker, metadata, time):
        return None<|MERGE_RESOLUTION|>--- conflicted
+++ resolved
@@ -75,12 +75,7 @@
 
 
 class Source(source.Source):
-<<<<<<< HEAD
-
     def get_latest_price(self, ticker, metadata):
-=======
-    def get_latest_price(self, ticker):
->>>>>>> 4f3e272d
         kind, symbol, base = _parse_ticker(ticker)
 
         if kind == "price":
