--- conflicted
+++ resolved
@@ -65,14 +65,8 @@
 
 
 class Source(source.Source):
-<<<<<<< HEAD
-
     def get_latest_price(self, ticker, metadata):
-        return _get_quote(ticker, 'latest')
-=======
-    def get_latest_price(self, ticker):
         return _get_quote(ticker, "latest")
->>>>>>> 4f3e272d
 
     def get_historical_price(self, ticker, metadata, time):
         return _get_quote(ticker, time.date().isoformat())