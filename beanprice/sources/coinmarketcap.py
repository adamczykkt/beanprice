--- conflicted
+++ resolved
@@ -36,12 +36,7 @@
 
 
 class Source(source.Source):
-<<<<<<< HEAD
-
     def get_latest_price(self, ticker, metadata):
-=======
-    def get_latest_price(self, ticker):
->>>>>>> 4f3e272d
         symbol, base = _parse_ticker(ticker)
         headers = {
             "X-CMC_PRO_API_KEY": environ["COINMARKETCAP_API_KEY"],
